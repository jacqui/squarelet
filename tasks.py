--- conflicted
+++ resolved
@@ -20,11 +20,7 @@
 
 
 @task
-<<<<<<< HEAD
-def test(c, path="", reuse_db=False):
-=======
 def test(c, path="squarelet", reuse_db=False):
->>>>>>> 12ec74eb
     """Run the test suite"""
     if reuse_db:
         reuse_switch = "--reuse-db"
@@ -98,10 +94,6 @@
 
 @task
 def shell(c, opts=""):
-<<<<<<< HEAD
-    """Run an interactive shell"""
-    c.run(DJANGO_RUN.format(cmd=f"python manage.py shell_plus {opts}"), pty=True)
-=======
     """Run an interactive python shell"""
     c.run(DJANGO_RUN.format(cmd=f"python manage.py shell_plus {opts}"), pty=True)
 
@@ -119,7 +111,6 @@
 def dbshell(c, opts=""):
     """Run an interactive db shell"""
     c.run(DJANGO_RUN.format(cmd=f"python manage.py dbshell {opts}"), pty=True)
->>>>>>> 12ec74eb
 
 
 @task
