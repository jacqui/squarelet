
events {
    worker_connections 1024;
}

http {

    sendfile on;
    # this is docker-compose's dns resolver
    resolver 127.0.0.11;

    proxy_set_header   Host $host;
    proxy_set_header   X-Real-IP $remote_addr;
    proxy_set_header   X-Forwarded-For $proxy_add_x_forwarded_for;
    proxy_set_header   X-Forwarded-Host $server_name;

    server {
        server_name dev.mailhog.com;

        location / {
            # mailhog does not want to run on port 80
            proxy_pass http://dev.mailhog.com:8025;
        }
    }

    server {
<<<<<<< HEAD
        server_name ~^((.+\.)?dev\.[^.]*\.(com|org))$;
=======
        server_name ~^(.*)$;
>>>>>>> 99329f28

        location / {
            proxy_pass http://$1;
        }
    }

}<|MERGE_RESOLUTION|>--- conflicted
+++ resolved
@@ -24,11 +24,7 @@
     }
 
     server {
-<<<<<<< HEAD
-        server_name ~^((.+\.)?dev\.[^.]*\.(com|org))$;
-=======
         server_name ~^(.*)$;
->>>>>>> 99329f28
 
         location / {
             proxy_pass http://$1;
