# Django
from django.contrib.auth import get_user_model
from django.core.exceptions import ValidationError
from django.db.models.query import Prefetch
from django.http.response import Http404
from django.shortcuts import get_object_or_404
from django.urls import reverse
from django.utils.decorators import method_decorator
from django.utils.translation import ugettext_lazy as _

# Third Party
import sesame.utils
from allauth.account import app_settings as allauth_settings
from allauth.account.models import EmailAddress, EmailConfirmationHMAC
from allauth.account.utils import complete_signup, setup_user_email
from drf_yasg import openapi
from drf_yasg.utils import swagger_auto_schema
from rest_auth.registration.views import RegisterView
from rest_framework import mixins, status, viewsets
from rest_framework.permissions import DjangoObjectPermissions, IsAdminUser
from rest_framework.response import Response

# Squarelet
from squarelet.core.mail import send_mail
from squarelet.oidc.permissions import ScopePermission
from squarelet.organizations.models import Membership, Plan
from squarelet.users.models import User
from squarelet.users.serializers import (
    PressPassUserSerializer,
    UserReadSerializer,
    UserWriteSerializer,
)

# Local
from .models import User
from .serializers import UserReadSerializer, UserWriteSerializer


class UserViewSet(viewsets.ModelViewSet):
    queryset = User.objects.prefetch_related(
        Prefetch(
            "memberships",
            queryset=Membership.objects.select_related("organization__plan"),
        ),
        Prefetch(
            "emailaddress_set",
            queryset=EmailAddress.objects.filter(primary=True),
            to_attr="primary_emails",
        ),
    ).order_by("created_at")
    permission_classes = (ScopePermission | IsAdminUser,)
    read_scopes = ("read_user",)
    write_scopes = ("write_user",)
    lookup_field = "uuid"
    swagger_schema = None

    def get_serializer_class(self):
        # The only actions expected are create and retrieve
        # If we add other write actions, update this method
        if self.action == "create":
            return UserWriteSerializer
        else:
            return UserReadSerializer

    def create(self, request, *args, **kwargs):
        serializer = self.get_serializer(data=request.data)
        serializer.is_valid(raise_exception=True)
        user = serializer.save()
        headers = self.get_success_headers(serializer.data)

        setup_user_email(request, user, [])
        if not user.is_agency:
            email_address = EmailAddress.objects.get_primary(user)
            key = EmailConfirmationHMAC(email_address).key
            activate_url = reverse("account_confirm_email", args=[key])
            send_mail(
                subject=_("Welcome to MuckRock"),
                template="account/email/email_confirmation_signup_message.html",
                user=user,
                extra_context={"activate_url": activate_url, "minireg": True},
            )

        return Response(
            serializer.data, status=status.HTTP_201_CREATED, headers=headers
        )


class UrlAuthTokenViewSet(viewsets.ViewSet):
    permission_classes = (ScopePermission,)
    read_scopes = ("read_auth_token",)
    swagger_schema = None

    def retrieve(self, request, pk=None):
        # pylint: disable=invalid-name
        try:
            user = get_object_or_404(User, uuid=pk)
        except ValidationError:
            raise Http404
        return Response(sesame.utils.get_parameters(user))


class PressPassRegisterView(RegisterView):
    def get_response_data(self, user):
        if (
            allauth_settings.EMAIL_VERIFICATION
            == allauth_settings.EmailVerificationMethod.MANDATORY
        ):
            return {"detail": _("Verification e-mail sent.")}
        return {}

    def perform_create(self, serializer):
<<<<<<< HEAD
        data = serializer.data
        # Because the django-rest-auth serializer only supports usernames, emails, and passwords,
        # we must set the user's name to some default.
=======
        data = serializer.get_cleaned_data()
>>>>>>> 9a58ea8d
        data["name"] = ""
        data["source"] = "PressPass"  # TODO: Is this the proper 'source' for MixPanel?
        data["plan"] = Plan.objects.get(slug="free")
        user, group_organization, error = get_user_model().objects.register_user(data)
        user.save()

        complete_signup(self.request, user, allauth_settings.EMAIL_VERIFICATION, None)

        return user


class PressPassUserViewSet(
    # Cannot create or destroy users
    mixins.RetrieveModelMixin,
    mixins.UpdateModelMixin,
    mixins.ListModelMixin,
    viewsets.GenericViewSet,
):
    # XXX how do we want to limit user access?
    queryset = User.objects.all()
    permission_classes = (DjangoObjectPermissions,)
    lookup_field = "uuid"
    serializer_class = PressPassUserSerializer

    def get_object(self):
        """Allow one to lookup themselves by specifying `me` as the pk"""
        if self.kwargs["uuid"] == "me" and self.request.user.is_authenticated:
            return self.request.user
        else:
            return super().get_object()<|MERGE_RESOLUTION|>--- conflicted
+++ resolved
@@ -109,13 +109,7 @@
         return {}
 
     def perform_create(self, serializer):
-<<<<<<< HEAD
-        data = serializer.data
-        # Because the django-rest-auth serializer only supports usernames, emails, and passwords,
-        # we must set the user's name to some default.
-=======
         data = serializer.get_cleaned_data()
->>>>>>> 9a58ea8d
         data["name"] = ""
         data["source"] = "PressPass"  # TODO: Is this the proper 'source' for MixPanel?
         data["plan"] = Plan.objects.get(slug="free")
