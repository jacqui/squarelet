# Django
from django.contrib import admin
from django.contrib.auth.admin import UserAdmin as AuthUserAdmin
from django.contrib.auth.forms import UserCreationForm
from django.utils.translation import ugettext_lazy as _

# Third Party
from allauth.account.utils import sync_user_email_addresses
<<<<<<< HEAD
=======
from reversion.admin import VersionAdmin
>>>>>>> 12ec74eb

# Squarelet
from squarelet.organizations.models import Organization

# Local
from .models import User


class MyUserCreationForm(UserCreationForm):
    class Meta(UserCreationForm.Meta):
        model = User
        fields = ("username", "email")


@admin.register(User)
<<<<<<< HEAD
class MyUserAdmin(AuthUserAdmin):
=======
class MyUserAdmin(VersionAdmin, AuthUserAdmin):
>>>>>>> 12ec74eb
    add_form = MyUserCreationForm
    add_fieldsets = (
        (
            None,
            {
                "classes": ("wide",),
                "fields": ("email", "username", "password1", "password2"),
            },
        ),
    )
    fieldsets = (
        (None, {"fields": ("username", "password", "can_change_username")}),
        (_("Personal info"), {"fields": ("name", "email")}),
        (
            _("Permissions"),
            {
                "fields": (
                    "is_active",
                    "is_staff",
                    "is_superuser",
                    "groups",
                    "user_permissions",
                )
            },
        ),
        (_("Important dates"), {"fields": ("last_login", "created_at", "updated_at")}),
    )
    readonly_fields = ("created_at", "updated_at")
    list_display = ("username", "name", "is_superuser")
    search_fields = ("username", "name")

    def save_model(self, request, obj, form, change):
        """Sync all auth email addresses"""
        super().save_model(request, obj, form, change)
        if not change:
            Organization.objects.create_individual(obj)
        sync_user_email_addresses(obj)<|MERGE_RESOLUTION|>--- conflicted
+++ resolved
@@ -6,10 +6,7 @@
 
 # Third Party
 from allauth.account.utils import sync_user_email_addresses
-<<<<<<< HEAD
-=======
 from reversion.admin import VersionAdmin
->>>>>>> 12ec74eb
 
 # Squarelet
 from squarelet.organizations.models import Organization
@@ -25,11 +22,7 @@
 
 
 @admin.register(User)
-<<<<<<< HEAD
-class MyUserAdmin(AuthUserAdmin):
-=======
 class MyUserAdmin(VersionAdmin, AuthUserAdmin):
->>>>>>> 12ec74eb
     add_form = MyUserCreationForm
     add_fieldsets = (
         (
