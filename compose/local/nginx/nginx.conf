
events {
    worker_connections 1024;
}

http {

    sendfile on;
    # this is docker-compose's dns resolver
    resolver 127.0.0.11;

    proxy_set_header   Host $host;
    proxy_set_header   X-Real-IP $remote_addr;
    proxy_set_header   X-Forwarded-For $proxy_add_x_forwarded_for;
    proxy_set_header   X-Forwarded-Host $server_name;

    server {
        server_name dev.mailhog.com;

        location / {
            # mailhog does not want to run on port 80
            proxy_pass http://dev.mailhog.com:8025;
        }
    }

    server {
<<<<<<< HEAD
        server_name ~^((.+\.)?dev\.[^.]*\.(com|org))$;
=======
        server_name ~^(.*)$;
>>>>>>> d29f18fa

        location / {
            proxy_pass http://$1;
        }
    }

}<|MERGE_RESOLUTION|>--- conflicted
+++ resolved
@@ -24,11 +24,7 @@
     }
 
     server {
-<<<<<<< HEAD
-        server_name ~^((.+\.)?dev\.[^.]*\.(com|org))$;
-=======
         server_name ~^(.*)$;
->>>>>>> d29f18fa
 
         location / {
             proxy_pass http://$1;
